--- conflicted
+++ resolved
@@ -298,37 +298,15 @@
             )
             obs, _ = env.reset()
             
-            # Set position state and update metrics if needed
+            # Set position state and update metrics if needed            
+            position_type = 0
             if self.current_position:
-<<<<<<< HEAD
                 unrealized_pnl = self.current_position.get('profit', 0.0)
-=======
                 position_type = self.current_position.get('direction', 0)
-                lot_size = self.current_position.get('lot_size', 0.0)
-                entry_price = self.current_position.get('entry_price', 0.0)
-                spread = self.current_position.get('entry_spread', 0.0)
->>>>>>> c9afcf06
                 
                 # Update environment position state
                 env.current_position = self.current_position.copy()
-                
-                # Update unrealized PnL
-                if current_close_price is not None:
-<<<<<<< HEAD
-=======
-                    # Calculate raw P&L first
-                    if position_type == 1:  # Long position
-                        profit_points = current_close_price - entry_price - spread
-                    else:  # Short position
-                        profit_points = entry_price - current_close_price + spread
-                        
-                    # Calculate P&L in account currency
-                    usd_pnl = profit_points * lot_size * env.CONTRACT_SIZE
-                    unrealized_pnl = usd_pnl * usd_zar_rate
-                    
-                    # Update environment metrics
->>>>>>> c9afcf06
-                    env.metrics.update_unrealized_pnl(unrealized_pnl)
+                env.metrics.update_unrealized_pnl(unrealized_pnl)                    
             
             # Get observation with updated position metrics
             obs = env.get_observation()
